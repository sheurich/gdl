--- conflicted
+++ resolved
@@ -43,11 +43,12 @@
 @click.option("--text-format", type=click.Choice(["html", "markdown", "plaintext"]), default="html", show_default=True, help="Format for message bodies")
 @click.option("--concurrency", type=int, default=1, show_default=True, help="Number of threads to fetch concurrently")
 @click.option("--log-level", default="INFO", show_default=True, help="Logging level")
-<<<<<<< HEAD
 def cli(group_url: str, output_file: str, limit: int | None, delay: float, load_wait: float, user_agent: str | None, max_retries: int, headless: bool, text_format: str, concurrency: int, log_level: str) -> None:
     """Scrape a public Google Group and output an mbox file."""
-    logging.basicConfig(level=getattr(logging, log_level.upper(
-    ), logging.INFO), format="%(levelname)s: %(message)s")
+    logging.basicConfig(
+        level=getattr(logging, log_level.upper(), logging.INFO),
+        format="%(levelname)s: %(message)s",
+    )
     config = FetcherConfig(
         delay=delay,
         load_wait=load_wait,
@@ -55,16 +56,6 @@
         max_retries=max_retries,
         headless=headless,
     )
-=======
-def cli(group_url: str, output_file: str, limit: int | None, delay: float, user_agent: str | None, max_retries: int, headless: bool, text_format: str, concurrency: int, log_level: str) -> None:
-    """Scrape a public Google Group and output an mbox file."""
-    logging.basicConfig(
-        level=getattr(logging, log_level.upper(), logging.INFO),
-        format="%(levelname)s: %(message)s",
-    )
-    config = FetcherConfig(delay=delay, user_agent=user_agent or FetcherConfig.user_agent,
-                           max_retries=max_retries, headless=headless)
->>>>>>> 35416a66
 
     async def run() -> None:
         threads: List[ThreadData] = []
