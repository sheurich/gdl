--- conflicted
+++ resolved
@@ -9,7 +9,6 @@
 Usage: python -m cli [OPTIONS] GROUP_URL
 ```
 
-<<<<<<< HEAD
 Common options include (defaults in parentheses):
 
 - `--output PATH` – where to write the resulting mbox file *(default: `group_archive.mbox`)*.
@@ -22,20 +21,6 @@
 - `--headless/--no-headless` – toggle headless browser mode *(default: headless)*.
 - `--concurrency N` – number of threads to fetch concurrently *(default: 1)*.
 - `--log-level LEVEL` – logging verbosity, e.g. INFO or DEBUG *(default: `INFO`)*.
-=======
-Common options include:
-
-- `--output PATH` – where to write the resulting mbox file.
-- `--limit N` – maximum number of threads to fetch (omit to fetch all).
-- `--delay SECONDS` – polite delay between requests.
-- `--load-wait SECONDS` – extra wait after each page load.
-- `--text-format {html,markdown,plaintext}` – format of message bodies.
-- `--user-agent STRING` – custom User-Agent header.
-- `--max-retries N` – retry a failed request up to N times.
-- `--headless/--no-headless` – toggle headless browser mode.
-- `--concurrency N` – number of threads to fetch concurrently.
-- `--log-level LEVEL` – logging verbosity (e.g. INFO, DEBUG).
->>>>>>> c91ed8f8
 
 ### Setup
 
